--- conflicted
+++ resolved
@@ -59,20 +59,11 @@
     @Test
     public void testEqualsHashcode() {
         EqualsVerifier.forClass(CategoryItemEntity.class)
-<<<<<<< HEAD
             .withRedefinedSuperclass() // superclass also defines equals/hashCode
             .suppress(Warning.STRICT_INHERITANCE)
             .suppress(Warning.NONFINAL_FIELDS)
             .suppress(Warning.TRANSIENT_FIELDS)
             .verify();
-=======
-                .withRedefinedSuperclass()
-                .withNonnullFields("area", "dataset", "rowKey", "columnKey")
-                .suppress(Warning.STRICT_INHERITANCE)
-                .suppress(Warning.NONFINAL_FIELDS)
-                .suppress(Warning.TRANSIENT_FIELDS)
-                .verify();
->>>>>>> a4d21927
     }
 
     /**
