--- conflicted
+++ resolved
@@ -30,11 +30,7 @@
  * (C) Copyright 2003-2021, by Cameron Riley and Contributors.
  *
  * Original Author:  Cameron Riley;
-<<<<<<< HEAD
- * Contributor(s):   David Gilbert (for Object Refinery Limited);
-=======
  * Contributor(s):   David Gilbert;
->>>>>>> 05ceaf27
  *                   Yuri Blankenstein;
  *
  */
