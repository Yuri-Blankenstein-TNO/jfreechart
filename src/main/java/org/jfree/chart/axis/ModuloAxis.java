--- conflicted
+++ resolved
@@ -1,437 +1,432 @@
-/* ===========================================================
- * JFreeChart : a free chart library for the Java(tm) platform
- * ===========================================================
- *
- * (C) Copyright 2000-2021, by David Gilbert and Contributors.
- *
- * Project Info:  http://www.jfree.org/jfreechart/index.html
- *
- * This library is free software; you can redistribute it and/or modify it
- * under the terms of the GNU Lesser General Public License as published by
- * the Free Software Foundation; either version 2.1 of the License, or
- * (at your option) any later version.
- *
- * This library is distributed in the hope that it will be useful, but
- * WITHOUT ANY WARRANTY; without even the implied warranty of MERCHANTABILITY
- * or FITNESS FOR A PARTICULAR PURPOSE. See the GNU Lesser General Public
- * License for more details.
- *
- * You should have received a copy of the GNU Lesser General Public
- * License along with this library; if not, write to the Free Software
- * Foundation, Inc., 51 Franklin Street, Fifth Floor, Boston, MA  02110-1301,
- * USA.
- *
- * [Oracle and Java are registered trademarks of Oracle and/or its affiliates. 
- * Other names may be trademarks of their respective owners.]
- *
- * ---------------
- * ModuloAxis.java
- * ---------------
- * (C) Copyright 2004-2021, by David Gilbert.
- *
-<<<<<<< HEAD
- * Original Author:  David Gilbert (for Object Refinery Limited);
- * Contributor(s):   Yuri Blankenstein;
-=======
- * Original Author:  David Gilbert;
- * Contributor(s):   -;
->>>>>>> 05ceaf27
- *
- */
-
-package org.jfree.chart.axis;
-
-import java.awt.geom.Rectangle2D;
-
-import org.jfree.chart.event.AxisChangeEvent;
-import org.jfree.chart.ui.RectangleEdge;
-import org.jfree.data.Range;
-
-/**
- * An axis that displays numerical values within a fixed range using a modulo
- * calculation.
- */
-public class ModuloAxis extends NumberAxis {
-
-    /**
-     * The fixed range for the axis - all data values will be mapped to this
-     * range using a modulo calculation.
-     */
-    private Range fixedRange;
-
-    /**
-     * The display start value (this will sometimes be &gt; displayEnd, in which
-     * case the axis wraps around at some point in the middle of the axis).
-     */
-    private double displayStart;
-
-    /**
-     * The display end value.
-     */
-    private double displayEnd;
-
-    /**
-     * Creates a new axis.
-     *
-     * @param label  the axis label ({@code null} permitted).
-     * @param fixedRange  the fixed range ({@code null} not permitted).
-     */
-    public ModuloAxis(String label, Range fixedRange) {
-        super(label);
-        this.fixedRange = fixedRange;
-        this.displayStart = 270.0;
-        this.displayEnd = 90.0;
-    }
-
-    /**
-     * Returns the display start value.
-     *
-     * @return The display start value.
-     */
-    public double getDisplayStart() {
-        return this.displayStart;
-    }
-
-    /**
-     * Returns the display end value.
-     *
-     * @return The display end value.
-     */
-    public double getDisplayEnd() {
-        return this.displayEnd;
-    }
-
-    /**
-     * Sets the display range.  The values will be mapped to the fixed range if
-     * necessary.
-     *
-     * @param start  the start value.
-     * @param end  the end value.
-     */
-    public void setDisplayRange(double start, double end) {
-        this.displayStart = mapValueToFixedRange(start);
-        this.displayEnd = mapValueToFixedRange(end);
-        if (this.displayStart < this.displayEnd) {
-            setRange(this.displayStart, this.displayEnd);
-        }
-        else {
-            setRange(this.displayStart, this.fixedRange.getUpperBound()
-                  + (this.displayEnd - this.fixedRange.getLowerBound()));
-        }
-        notifyListeners(new AxisChangeEvent(this));
-    }
-
-    /**
-     * This method should calculate a range that will show all the data values.
-     * For now, it just sets the axis range to the fixedRange.
-     */
-    @Override
-    public Range calculateAutoRange(boolean adhereToMax) {
-        return this.fixedRange;
-    }
-
-    /**
-     * Translates a data value to a Java2D coordinate.
-     *
-     * @param value  the value.
-     * @param area  the area.
-     * @param edge  the edge.
-     *
-     * @return A Java2D coordinate.
-     */
-    @Override
-    public double valueToJava2D(double value, Rectangle2D area,
-                                RectangleEdge edge) {
-        double result;
-        double v = mapValueToFixedRange(value);
-        if (this.displayStart < this.displayEnd) {  // regular number axis
-            result = trans(v, area, edge);
-        }
-        else {  // displayStart > displayEnd, need to handle split
-            double cutoff = (this.displayStart + this.displayEnd) / 2.0;
-            double length1 = this.fixedRange.getUpperBound()
-                             - this.displayStart;
-            double length2 = this.displayEnd - this.fixedRange.getLowerBound();
-            if (v > cutoff) {
-                result = transStart(v, area, edge, length1, length2);
-            }
-            else {
-                result = transEnd(v, area, edge, length1, length2);
-            }
-        }
-        return result;
-    }
-
-    /**
-     * A regular translation from a data value to a Java2D value.
-     *
-     * @param value  the value.
-     * @param area  the data area.
-     * @param edge  the edge along which the axis lies.
-     *
-     * @return The Java2D coordinate.
-     */
-    private double trans(double value, Rectangle2D area, RectangleEdge edge) {
-        double min = 0.0;
-        double max = 0.0;
-        if (RectangleEdge.isTopOrBottom(edge)) {
-            min = area.getX();
-            max = area.getX() + area.getWidth();
-        }
-        else if (RectangleEdge.isLeftOrRight(edge)) {
-            min = area.getMaxY();
-            max = area.getMaxY() - area.getHeight();
-        }
-        if (isInverted()) {
-            return max - ((value - this.displayStart)
-                   / (this.displayEnd - this.displayStart)) * (max - min);
-        }
-        else {
-            return min + ((value - this.displayStart)
-                   / (this.displayEnd - this.displayStart)) * (max - min);
-        }
-
-    }
-
-    /**
-     * Translates a data value to a Java2D value for the first section of the
-     * axis.
-     *
-     * @param value  the value.
-     * @param area  the data area.
-     * @param edge  the edge along which the axis lies.
-     * @param length1  the length of the first section.
-     * @param length2  the length of the second section.
-     *
-     * @return The Java2D coordinate.
-     */
-    private double transStart(double value, Rectangle2D area,
-                              RectangleEdge edge,
-                              double length1, double length2) {
-        double min = 0.0;
-        double max = 0.0;
-        if (RectangleEdge.isTopOrBottom(edge)) {
-            min = area.getX();
-            max = area.getX() + area.getWidth() * length1 / (length1 + length2);
-        }
-        else if (RectangleEdge.isLeftOrRight(edge)) {
-            min = area.getMaxY();
-            max = area.getMaxY() - area.getHeight() * length1
-                  / (length1 + length2);
-        }
-        if (isInverted()) {
-            return max - ((value - this.displayStart)
-                / (this.fixedRange.getUpperBound() - this.displayStart))
-                * (max - min);
-        }
-        else {
-            return min + ((value - this.displayStart)
-                / (this.fixedRange.getUpperBound() - this.displayStart))
-                * (max - min);
-        }
-
-    }
-
-    /**
-     * Translates a data value to a Java2D value for the second section of the
-     * axis.
-     *
-     * @param value  the value.
-     * @param area  the data area.
-     * @param edge  the edge along which the axis lies.
-     * @param length1  the length of the first section.
-     * @param length2  the length of the second section.
-     *
-     * @return The Java2D coordinate.
-     */
-    private double transEnd(double value, Rectangle2D area, RectangleEdge edge,
-                            double length1, double length2) {
-        double min = 0.0;
-        double max = 0.0;
-        if (RectangleEdge.isTopOrBottom(edge)) {
-            max = area.getMaxX();
-            min = area.getMaxX() - area.getWidth() * length2
-                  / (length1 + length2);
-        }
-        else if (RectangleEdge.isLeftOrRight(edge)) {
-            max = area.getMinY();
-            min = area.getMinY() + area.getHeight() * length2
-                  / (length1 + length2);
-        }
-        if (isInverted()) {
-            return max - ((value - this.fixedRange.getLowerBound())
-                    / (this.displayEnd - this.fixedRange.getLowerBound()))
-                    * (max - min);
-        }
-        else {
-            return min + ((value - this.fixedRange.getLowerBound())
-                    / (this.displayEnd - this.fixedRange.getLowerBound()))
-                    * (max - min);
-        }
-
-    }
-
-    /**
-     * Maps a data value into the fixed range.
-     *
-     * @param value  the value.
-     *
-     * @return The mapped value.
-     */
-    private double mapValueToFixedRange(double value) {
-        double lower = this.fixedRange.getLowerBound();
-        double length = this.fixedRange.getLength();
-        if (value < lower) {
-            return lower + length + ((value - lower) % length);
-        }
-        else {
-            return lower + ((value - lower) % length);
-        }
-    }
-
-    /**
-     * Translates a Java2D coordinate into a data value.
-     *
-     * @param java2DValue  the Java2D coordinate.
-     * @param area  the area.
-     * @param edge  the edge.
-     *
-     * @return The Java2D coordinate.
-     */
-    @Override
-    public double java2DToValue(double java2DValue, Rectangle2D area,
-            RectangleEdge edge) {
-        double result = 0.0;
-        if (this.displayStart < this.displayEnd) {  // regular number axis
-            result = super.java2DToValue(java2DValue, area, edge);
-        }
-        else {  // displayStart > displayEnd, need to handle split
-
-        }
-        return result;
-    }
-
-    /**
-     * Returns the display length for the axis.
-     *
-     * @return The display length.
-     */
-    private double getDisplayLength() {
-        if (this.displayStart < this.displayEnd) {
-            return (this.displayEnd - this.displayStart);
-        }
-        else {
-            return (this.fixedRange.getUpperBound() - this.displayStart)
-                + (this.displayEnd - this.fixedRange.getLowerBound());
-        }
-    }
-
-    /**
-     * Returns the central value of the current display range.
-     *
-     * @return The central value.
-     */
-    private double getDisplayCentralValue() {
-        return mapValueToFixedRange(this.displayStart 
-                + (getDisplayLength() / 2));
-    }
-
-    /**
-     * Increases or decreases the axis range by the specified percentage about
-     * the central value and sends an {@link AxisChangeEvent} to all registered
-     * listeners.
-     * <P>
-     * To double the length of the axis range, use 200% (2.0).
-     * To halve the length of the axis range, use 50% (0.5).
-     *
-     * @param percent  the resize factor.
-     */
-    @Override
-    public void resizeRange(double percent) {
-        resizeRange(percent, getDisplayCentralValue());
-    }
-
-    /**
-     * Increases or decreases the axis range by the specified percentage about
-     * the specified anchor value and sends an {@link AxisChangeEvent} to all
-     * registered listeners.
-     * <P>
-     * To double the length of the axis range, use 200% (2.0).
-     * To halve the length of the axis range, use 50% (0.5).
-     *
-     * @param percent  the resize factor.
-     * @param anchorValue  the new central value after the resize.
-     */
-    @Override
-    public void resizeRange(double percent, double anchorValue) {
-
-        if (percent > 0.0) {
-            double halfLength = getDisplayLength() * percent / 2;
-            setDisplayRange(anchorValue - halfLength, anchorValue + halfLength);
-        }
-        else {
-            setAutoRange(true);
-        }
-
-    }
-
-    /**
-     * Converts a length in data coordinates into the corresponding length in
-     * Java2D coordinates.
-     *
-     * @param length  the length.
-     * @param area  the plot area.
-     * @param edge  the edge along which the axis lies.
-     *
-     * @return The length in Java2D coordinates.
-     */
-    @Override
-    public double lengthToJava2D(double length, Rectangle2D area,
-                                 RectangleEdge edge) {
-        double axisLength = 0.0;
-        if (this.displayEnd > this.displayStart) {
-            axisLength = this.displayEnd - this.displayStart;
-        }
-        else {
-            axisLength = (this.fixedRange.getUpperBound() - this.displayStart)
-                + (this.displayEnd - this.fixedRange.getLowerBound());
-        }
-        double areaLength;
-        if (RectangleEdge.isLeftOrRight(edge)) {
-            areaLength = area.getHeight();
-        }
-        else {
-            areaLength = area.getWidth();
-        }
-        return (length / axisLength) * areaLength;
-    }
-
-    /**
-     * Tests this axis for equality with an arbitrary object.
-     *
-     * @param obj  the object ({@code null} permitted).
-     *
-     * @return A boolean.
-     */
-    @Override
-    public boolean equals(Object obj) {
-        if (obj == this) {
-            return true;
-        }
-        if (!(obj instanceof ModuloAxis)) {
-            return false;
-        }
-        ModuloAxis that = (ModuloAxis) obj;
-        if (this.displayStart != that.displayStart) {
-            return false;
-        }
-        if (this.displayEnd != that.displayEnd) {
-            return false;
-        }
-        if (!this.fixedRange.equals(that.fixedRange)) {
-            return false;
-        }
-        return super.equals(obj);
-    }
-
-}
+/* ===========================================================
+ * JFreeChart : a free chart library for the Java(tm) platform
+ * ===========================================================
+ *
+ * (C) Copyright 2000-2021, by David Gilbert and Contributors.
+ *
+ * Project Info:  http://www.jfree.org/jfreechart/index.html
+ *
+ * This library is free software; you can redistribute it and/or modify it
+ * under the terms of the GNU Lesser General Public License as published by
+ * the Free Software Foundation; either version 2.1 of the License, or
+ * (at your option) any later version.
+ *
+ * This library is distributed in the hope that it will be useful, but
+ * WITHOUT ANY WARRANTY; without even the implied warranty of MERCHANTABILITY
+ * or FITNESS FOR A PARTICULAR PURPOSE. See the GNU Lesser General Public
+ * License for more details.
+ *
+ * You should have received a copy of the GNU Lesser General Public
+ * License along with this library; if not, write to the Free Software
+ * Foundation, Inc., 51 Franklin Street, Fifth Floor, Boston, MA  02110-1301,
+ * USA.
+ *
+ * [Oracle and Java are registered trademarks of Oracle and/or its affiliates. 
+ * Other names may be trademarks of their respective owners.]
+ *
+ * ---------------
+ * ModuloAxis.java
+ * ---------------
+ * (C) Copyright 2004-2021, by David Gilbert.
+ *
+ * Original Author:  David Gilbert;
+ * Contributor(s):   Yuri Blankenstein;
+ *
+ */
+
+package org.jfree.chart.axis;
+
+import java.awt.geom.Rectangle2D;
+
+import org.jfree.chart.event.AxisChangeEvent;
+import org.jfree.chart.ui.RectangleEdge;
+import org.jfree.data.Range;
+
+/**
+ * An axis that displays numerical values within a fixed range using a modulo
+ * calculation.
+ */
+public class ModuloAxis extends NumberAxis {
+
+    /**
+     * The fixed range for the axis - all data values will be mapped to this
+     * range using a modulo calculation.
+     */
+    private Range fixedRange;
+
+    /**
+     * The display start value (this will sometimes be &gt; displayEnd, in which
+     * case the axis wraps around at some point in the middle of the axis).
+     */
+    private double displayStart;
+
+    /**
+     * The display end value.
+     */
+    private double displayEnd;
+
+    /**
+     * Creates a new axis.
+     *
+     * @param label  the axis label ({@code null} permitted).
+     * @param fixedRange  the fixed range ({@code null} not permitted).
+     */
+    public ModuloAxis(String label, Range fixedRange) {
+        super(label);
+        this.fixedRange = fixedRange;
+        this.displayStart = 270.0;
+        this.displayEnd = 90.0;
+    }
+
+    /**
+     * Returns the display start value.
+     *
+     * @return The display start value.
+     */
+    public double getDisplayStart() {
+        return this.displayStart;
+    }
+
+    /**
+     * Returns the display end value.
+     *
+     * @return The display end value.
+     */
+    public double getDisplayEnd() {
+        return this.displayEnd;
+    }
+
+    /**
+     * Sets the display range.  The values will be mapped to the fixed range if
+     * necessary.
+     *
+     * @param start  the start value.
+     * @param end  the end value.
+     */
+    public void setDisplayRange(double start, double end) {
+        this.displayStart = mapValueToFixedRange(start);
+        this.displayEnd = mapValueToFixedRange(end);
+        if (this.displayStart < this.displayEnd) {
+            setRange(this.displayStart, this.displayEnd);
+        }
+        else {
+            setRange(this.displayStart, this.fixedRange.getUpperBound()
+                  + (this.displayEnd - this.fixedRange.getLowerBound()));
+        }
+        notifyListeners(new AxisChangeEvent(this));
+    }
+
+    /**
+     * This method should calculate a range that will show all the data values.
+     * For now, it just sets the axis range to the fixedRange.
+     */
+    @Override
+    public Range calculateAutoRange(boolean adhereToMax) {
+        return this.fixedRange;
+    }
+
+    /**
+     * Translates a data value to a Java2D coordinate.
+     *
+     * @param value  the value.
+     * @param area  the area.
+     * @param edge  the edge.
+     *
+     * @return A Java2D coordinate.
+     */
+    @Override
+    public double valueToJava2D(double value, Rectangle2D area,
+                                RectangleEdge edge) {
+        double result;
+        double v = mapValueToFixedRange(value);
+        if (this.displayStart < this.displayEnd) {  // regular number axis
+            result = trans(v, area, edge);
+        }
+        else {  // displayStart > displayEnd, need to handle split
+            double cutoff = (this.displayStart + this.displayEnd) / 2.0;
+            double length1 = this.fixedRange.getUpperBound()
+                             - this.displayStart;
+            double length2 = this.displayEnd - this.fixedRange.getLowerBound();
+            if (v > cutoff) {
+                result = transStart(v, area, edge, length1, length2);
+            }
+            else {
+                result = transEnd(v, area, edge, length1, length2);
+            }
+        }
+        return result;
+    }
+
+    /**
+     * A regular translation from a data value to a Java2D value.
+     *
+     * @param value  the value.
+     * @param area  the data area.
+     * @param edge  the edge along which the axis lies.
+     *
+     * @return The Java2D coordinate.
+     */
+    private double trans(double value, Rectangle2D area, RectangleEdge edge) {
+        double min = 0.0;
+        double max = 0.0;
+        if (RectangleEdge.isTopOrBottom(edge)) {
+            min = area.getX();
+            max = area.getX() + area.getWidth();
+        }
+        else if (RectangleEdge.isLeftOrRight(edge)) {
+            min = area.getMaxY();
+            max = area.getMaxY() - area.getHeight();
+        }
+        if (isInverted()) {
+            return max - ((value - this.displayStart)
+                   / (this.displayEnd - this.displayStart)) * (max - min);
+        }
+        else {
+            return min + ((value - this.displayStart)
+                   / (this.displayEnd - this.displayStart)) * (max - min);
+        }
+
+    }
+
+    /**
+     * Translates a data value to a Java2D value for the first section of the
+     * axis.
+     *
+     * @param value  the value.
+     * @param area  the data area.
+     * @param edge  the edge along which the axis lies.
+     * @param length1  the length of the first section.
+     * @param length2  the length of the second section.
+     *
+     * @return The Java2D coordinate.
+     */
+    private double transStart(double value, Rectangle2D area,
+                              RectangleEdge edge,
+                              double length1, double length2) {
+        double min = 0.0;
+        double max = 0.0;
+        if (RectangleEdge.isTopOrBottom(edge)) {
+            min = area.getX();
+            max = area.getX() + area.getWidth() * length1 / (length1 + length2);
+        }
+        else if (RectangleEdge.isLeftOrRight(edge)) {
+            min = area.getMaxY();
+            max = area.getMaxY() - area.getHeight() * length1
+                  / (length1 + length2);
+        }
+        if (isInverted()) {
+            return max - ((value - this.displayStart)
+                / (this.fixedRange.getUpperBound() - this.displayStart))
+                * (max - min);
+        }
+        else {
+            return min + ((value - this.displayStart)
+                / (this.fixedRange.getUpperBound() - this.displayStart))
+                * (max - min);
+        }
+
+    }
+
+    /**
+     * Translates a data value to a Java2D value for the second section of the
+     * axis.
+     *
+     * @param value  the value.
+     * @param area  the data area.
+     * @param edge  the edge along which the axis lies.
+     * @param length1  the length of the first section.
+     * @param length2  the length of the second section.
+     *
+     * @return The Java2D coordinate.
+     */
+    private double transEnd(double value, Rectangle2D area, RectangleEdge edge,
+                            double length1, double length2) {
+        double min = 0.0;
+        double max = 0.0;
+        if (RectangleEdge.isTopOrBottom(edge)) {
+            max = area.getMaxX();
+            min = area.getMaxX() - area.getWidth() * length2
+                  / (length1 + length2);
+        }
+        else if (RectangleEdge.isLeftOrRight(edge)) {
+            max = area.getMinY();
+            min = area.getMinY() + area.getHeight() * length2
+                  / (length1 + length2);
+        }
+        if (isInverted()) {
+            return max - ((value - this.fixedRange.getLowerBound())
+                    / (this.displayEnd - this.fixedRange.getLowerBound()))
+                    * (max - min);
+        }
+        else {
+            return min + ((value - this.fixedRange.getLowerBound())
+                    / (this.displayEnd - this.fixedRange.getLowerBound()))
+                    * (max - min);
+        }
+
+    }
+
+    /**
+     * Maps a data value into the fixed range.
+     *
+     * @param value  the value.
+     *
+     * @return The mapped value.
+     */
+    private double mapValueToFixedRange(double value) {
+        double lower = this.fixedRange.getLowerBound();
+        double length = this.fixedRange.getLength();
+        if (value < lower) {
+            return lower + length + ((value - lower) % length);
+        }
+        else {
+            return lower + ((value - lower) % length);
+        }
+    }
+
+    /**
+     * Translates a Java2D coordinate into a data value.
+     *
+     * @param java2DValue  the Java2D coordinate.
+     * @param area  the area.
+     * @param edge  the edge.
+     *
+     * @return The Java2D coordinate.
+     */
+    @Override
+    public double java2DToValue(double java2DValue, Rectangle2D area,
+            RectangleEdge edge) {
+        double result = 0.0;
+        if (this.displayStart < this.displayEnd) {  // regular number axis
+            result = super.java2DToValue(java2DValue, area, edge);
+        }
+        else {  // displayStart > displayEnd, need to handle split
+
+        }
+        return result;
+    }
+
+    /**
+     * Returns the display length for the axis.
+     *
+     * @return The display length.
+     */
+    private double getDisplayLength() {
+        if (this.displayStart < this.displayEnd) {
+            return (this.displayEnd - this.displayStart);
+        }
+        else {
+            return (this.fixedRange.getUpperBound() - this.displayStart)
+                + (this.displayEnd - this.fixedRange.getLowerBound());
+        }
+    }
+
+    /**
+     * Returns the central value of the current display range.
+     *
+     * @return The central value.
+     */
+    private double getDisplayCentralValue() {
+        return mapValueToFixedRange(this.displayStart 
+                + (getDisplayLength() / 2));
+    }
+
+    /**
+     * Increases or decreases the axis range by the specified percentage about
+     * the central value and sends an {@link AxisChangeEvent} to all registered
+     * listeners.
+     * <P>
+     * To double the length of the axis range, use 200% (2.0).
+     * To halve the length of the axis range, use 50% (0.5).
+     *
+     * @param percent  the resize factor.
+     */
+    @Override
+    public void resizeRange(double percent) {
+        resizeRange(percent, getDisplayCentralValue());
+    }
+
+    /**
+     * Increases or decreases the axis range by the specified percentage about
+     * the specified anchor value and sends an {@link AxisChangeEvent} to all
+     * registered listeners.
+     * <P>
+     * To double the length of the axis range, use 200% (2.0).
+     * To halve the length of the axis range, use 50% (0.5).
+     *
+     * @param percent  the resize factor.
+     * @param anchorValue  the new central value after the resize.
+     */
+    @Override
+    public void resizeRange(double percent, double anchorValue) {
+
+        if (percent > 0.0) {
+            double halfLength = getDisplayLength() * percent / 2;
+            setDisplayRange(anchorValue - halfLength, anchorValue + halfLength);
+        }
+        else {
+            setAutoRange(true);
+        }
+
+    }
+
+    /**
+     * Converts a length in data coordinates into the corresponding length in
+     * Java2D coordinates.
+     *
+     * @param length  the length.
+     * @param area  the plot area.
+     * @param edge  the edge along which the axis lies.
+     *
+     * @return The length in Java2D coordinates.
+     */
+    @Override
+    public double lengthToJava2D(double length, Rectangle2D area,
+                                 RectangleEdge edge) {
+        double axisLength = 0.0;
+        if (this.displayEnd > this.displayStart) {
+            axisLength = this.displayEnd - this.displayStart;
+        }
+        else {
+            axisLength = (this.fixedRange.getUpperBound() - this.displayStart)
+                + (this.displayEnd - this.fixedRange.getLowerBound());
+        }
+        double areaLength;
+        if (RectangleEdge.isLeftOrRight(edge)) {
+            areaLength = area.getHeight();
+        }
+        else {
+            areaLength = area.getWidth();
+        }
+        return (length / axisLength) * areaLength;
+    }
+
+    /**
+     * Tests this axis for equality with an arbitrary object.
+     *
+     * @param obj  the object ({@code null} permitted).
+     *
+     * @return A boolean.
+     */
+    @Override
+    public boolean equals(Object obj) {
+        if (obj == this) {
+            return true;
+        }
+        if (!(obj instanceof ModuloAxis)) {
+            return false;
+        }
+        ModuloAxis that = (ModuloAxis) obj;
+        if (this.displayStart != that.displayStart) {
+            return false;
+        }
+        if (this.displayEnd != that.displayEnd) {
+            return false;
+        }
+        if (!this.fixedRange.equals(that.fixedRange)) {
+            return false;
+        }
+        return super.equals(obj);
+    }
+
+}