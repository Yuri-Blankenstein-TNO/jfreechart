/* ===========================================================
 * JFreeChart : a free chart library for the Java(tm) platform
 * ===========================================================
 *
 * (C) Copyright 2000-2021, by David Gilbert and Contributors.
 *
 * Project Info:  http://www.jfree.org/jfreechart/index.html
 *
 * This library is free software; you can redistribute it and/or modify it
 * under the terms of the GNU Lesser General Public License as published by
 * the Free Software Foundation; either version 2.1 of the License, or
 * (at your option) any later version.
 *
 * This library is distributed in the hope that it will be useful, but
 * WITHOUT ANY WARRANTY; without even the implied warranty of MERCHANTABILITY
 * or FITNESS FOR A PARTICULAR PURPOSE. See the GNU Lesser General Public
 * License for more details.
 *
 * You should have received a copy of the GNU Lesser General Public
 * License along with this library; if not, write to the Free Software
 * Foundation, Inc., 51 Franklin Street, Fifth Floor, Boston, MA  02110-1301,
 * USA.
 *
 * [Oracle and Java are registered trademarks of Oracle and/or its affiliates. 
 * Other names may be trademarks of their respective owners.]
 *
 * ---------------------
 * PieSectionEntity.java
 * ---------------------
 * (C) Copyright 2002-2021, by David Gilbert.
 *
 * Original Author:  David Gilbert;
 * Contributor(s):   Richard Atkinson;
 *                   Christian W. Zuckschwerdt;
 *                   Tracy Hiltbrand (equals/hashCode comply with EqualsVerifier);
 *
 */

package org.jfree.chart.entity;

import java.awt.Shape;
import java.io.Serializable;
import java.util.Objects;

import org.jfree.data.general.PieDataset;

/**
 * A chart entity that represents one section within a pie plot.
 */
public class PieSectionEntity extends ChartEntity
                              implements Serializable {

    /** For serialization. */
    private static final long serialVersionUID = 9199892576531984162L;

    /** The dataset. */
    private PieDataset dataset;

    /** The pie index. */
    private int pieIndex;

    /** The section index. */
    private int sectionIndex;

    /** The section key. */
    private Comparable sectionKey;

    /**
     * Creates a new pie section entity.
     *
     * @param area  the area.
     * @param dataset  the pie dataset.
     * @param pieIndex  the pie index (zero-based).
     * @param sectionIndex  the section index (zero-based).
     * @param sectionKey  the section key.
     * @param toolTipText  the tool tip text.
     * @param urlText  the URL text for HTML image maps.
     */
    public PieSectionEntity(Shape area,
                            PieDataset dataset,
                            int pieIndex, int sectionIndex,
                            Comparable sectionKey,
                            String toolTipText, String urlText) {

        super(area, toolTipText, urlText);
        this.dataset = dataset;
        this.pieIndex = pieIndex;
        this.sectionIndex = sectionIndex;
        this.sectionKey = sectionKey;

    }

    /**
     * Returns the dataset this entity refers to.
     *
     * @return The dataset.
     *
     * @see #setDataset(PieDataset)
     */
    public PieDataset getDataset() {
        return this.dataset;
    }

    /**
     * Sets the dataset this entity refers to.
     *
     * @param dataset  the dataset.
     *
     * @see #getDataset()
     */
    public void setDataset(PieDataset dataset) {
        this.dataset = dataset;
    }

    /**
     * Returns the pie index.  For a regular pie chart, the section index is 0.
     * For a pie chart containing multiple pie plots, the pie index is the row
     * or column index from which the pie data is extracted.
     *
     * @return The pie index.
     *
     * @see #setPieIndex(int)
     */
    public int getPieIndex() {
        return this.pieIndex;
    }

    /**
     * Sets the pie index.
     *
     * @param index  the new index value.
     *
     * @see #getPieIndex()
     */
    public void setPieIndex(int index) {
        this.pieIndex = index;
    }

    /**
     * Returns the section index.
     *
     * @return The section index.
     *
     * @see #setSectionIndex(int)
     */
    public int getSectionIndex() {
        return this.sectionIndex;
    }

    /**
     * Sets the section index.
     *
     * @param index  the section index.
     *
     * @see #getSectionIndex()
     */
    public void setSectionIndex(int index) {
        this.sectionIndex = index;
    }

    /**
     * Returns the section key.
     *
     * @return The section key.
     *
     * @see #setSectionKey(Comparable)
     */
    public Comparable getSectionKey() {
        return this.sectionKey;
    }

    /**
     * Sets the section key.
     *
     * @param key  the section key.
     *
     * @see #getSectionKey()
     */
    public void setSectionKey(Comparable key) {
        this.sectionKey = key;
    }

    /**
     * Tests this entity for equality with an arbitrary object.
     *
     * @param obj  the object ({@code null} permitted).
     *
     * @return A boolean.
     */
    @Override
    public boolean equals(Object obj) {
        if (obj == this) {
            return true;
        }
        if (!(obj instanceof PieSectionEntity)) {
            return false;
        }
        PieSectionEntity that = (PieSectionEntity) obj;

        // fix the "equals not symmetric" problem
        if (that.canEqual(this) == false) {
            return false;
        }
        if (!Objects.equals(this.dataset, that.dataset)) {
            return false;
        }
        if (this.pieIndex != that.pieIndex) {
            return false;
        }
        if (this.sectionIndex != that.sectionIndex) {
            return false;
        }
        if (!Objects.equals(this.sectionKey, that.sectionKey)) {
            return false;
        }
        return super.equals(obj);
    }

    @Override
    public boolean canEqual(Object other) {
        return (other instanceof PieSectionEntity);
    }

    /**
     * Ensures symmetry between super/subclass implementations of equals. For
     * more detail, see http://jqno.nl/equalsverifier/manual/inheritance.
     *
     * @param other Object
     * 
     * @return true ONLY if the parameter is THIS class type
     */
    @Override
    public boolean canEqual(Object other) {
        // Solves Problem: equals not symmetric
        return (other instanceof PieSectionEntity);
    }

    @Override
    public int hashCode() {
<<<<<<< HEAD
        int hash = super.hashCode(); // equals calls superclass function, so hashCode must also
        hash = 13 * hash + Objects.hashCode(this.dataset);
        hash = 13 * hash + this.pieIndex;
        hash = 13 * hash + this.sectionIndex;
        hash = 13 * hash + Objects.hashCode(this.sectionKey);
        return hash;
=======
        int result = super.hashCode();
        result = HashUtils.hashCode(result, this.dataset);
        result = HashUtils.hashCode(result, this.pieIndex);
        result = HashUtils.hashCode(result, this.sectionIndex);
        result = HashUtils.hashCode(result, this.sectionKey);
        return result;
>>>>>>> a4d21927
    }

    /**
     * Returns a string representing the entity.
     *
     * @return A string representing the entity.
     */
    @Override
    public String toString() {
        return "PieSection: " + this.pieIndex + ", " + this.sectionIndex + "("
                              + this.sectionKey.toString() + ")";
    }

}
<|MERGE_RESOLUTION|>--- conflicted
+++ resolved
@@ -1,268 +1,255 @@
-/* ===========================================================
- * JFreeChart : a free chart library for the Java(tm) platform
- * ===========================================================
- *
- * (C) Copyright 2000-2021, by David Gilbert and Contributors.
- *
- * Project Info:  http://www.jfree.org/jfreechart/index.html
- *
- * This library is free software; you can redistribute it and/or modify it
- * under the terms of the GNU Lesser General Public License as published by
- * the Free Software Foundation; either version 2.1 of the License, or
- * (at your option) any later version.
- *
- * This library is distributed in the hope that it will be useful, but
- * WITHOUT ANY WARRANTY; without even the implied warranty of MERCHANTABILITY
- * or FITNESS FOR A PARTICULAR PURPOSE. See the GNU Lesser General Public
- * License for more details.
- *
- * You should have received a copy of the GNU Lesser General Public
- * License along with this library; if not, write to the Free Software
- * Foundation, Inc., 51 Franklin Street, Fifth Floor, Boston, MA  02110-1301,
- * USA.
- *
- * [Oracle and Java are registered trademarks of Oracle and/or its affiliates. 
- * Other names may be trademarks of their respective owners.]
- *
- * ---------------------
- * PieSectionEntity.java
- * ---------------------
- * (C) Copyright 2002-2021, by David Gilbert.
- *
- * Original Author:  David Gilbert;
- * Contributor(s):   Richard Atkinson;
- *                   Christian W. Zuckschwerdt;
- *                   Tracy Hiltbrand (equals/hashCode comply with EqualsVerifier);
- *
- */
-
-package org.jfree.chart.entity;
-
-import java.awt.Shape;
-import java.io.Serializable;
-import java.util.Objects;
-
-import org.jfree.data.general.PieDataset;
-
-/**
- * A chart entity that represents one section within a pie plot.
- */
-public class PieSectionEntity extends ChartEntity
-                              implements Serializable {
-
-    /** For serialization. */
-    private static final long serialVersionUID = 9199892576531984162L;
-
-    /** The dataset. */
-    private PieDataset dataset;
-
-    /** The pie index. */
-    private int pieIndex;
-
-    /** The section index. */
-    private int sectionIndex;
-
-    /** The section key. */
-    private Comparable sectionKey;
-
-    /**
-     * Creates a new pie section entity.
-     *
-     * @param area  the area.
-     * @param dataset  the pie dataset.
-     * @param pieIndex  the pie index (zero-based).
-     * @param sectionIndex  the section index (zero-based).
-     * @param sectionKey  the section key.
-     * @param toolTipText  the tool tip text.
-     * @param urlText  the URL text for HTML image maps.
-     */
-    public PieSectionEntity(Shape area,
-                            PieDataset dataset,
-                            int pieIndex, int sectionIndex,
-                            Comparable sectionKey,
-                            String toolTipText, String urlText) {
-
-        super(area, toolTipText, urlText);
-        this.dataset = dataset;
-        this.pieIndex = pieIndex;
-        this.sectionIndex = sectionIndex;
-        this.sectionKey = sectionKey;
-
-    }
-
-    /**
-     * Returns the dataset this entity refers to.
-     *
-     * @return The dataset.
-     *
-     * @see #setDataset(PieDataset)
-     */
-    public PieDataset getDataset() {
-        return this.dataset;
-    }
-
-    /**
-     * Sets the dataset this entity refers to.
-     *
-     * @param dataset  the dataset.
-     *
-     * @see #getDataset()
-     */
-    public void setDataset(PieDataset dataset) {
-        this.dataset = dataset;
-    }
-
-    /**
-     * Returns the pie index.  For a regular pie chart, the section index is 0.
-     * For a pie chart containing multiple pie plots, the pie index is the row
-     * or column index from which the pie data is extracted.
-     *
-     * @return The pie index.
-     *
-     * @see #setPieIndex(int)
-     */
-    public int getPieIndex() {
-        return this.pieIndex;
-    }
-
-    /**
-     * Sets the pie index.
-     *
-     * @param index  the new index value.
-     *
-     * @see #getPieIndex()
-     */
-    public void setPieIndex(int index) {
-        this.pieIndex = index;
-    }
-
-    /**
-     * Returns the section index.
-     *
-     * @return The section index.
-     *
-     * @see #setSectionIndex(int)
-     */
-    public int getSectionIndex() {
-        return this.sectionIndex;
-    }
-
-    /**
-     * Sets the section index.
-     *
-     * @param index  the section index.
-     *
-     * @see #getSectionIndex()
-     */
-    public void setSectionIndex(int index) {
-        this.sectionIndex = index;
-    }
-
-    /**
-     * Returns the section key.
-     *
-     * @return The section key.
-     *
-     * @see #setSectionKey(Comparable)
-     */
-    public Comparable getSectionKey() {
-        return this.sectionKey;
-    }
-
-    /**
-     * Sets the section key.
-     *
-     * @param key  the section key.
-     *
-     * @see #getSectionKey()
-     */
-    public void setSectionKey(Comparable key) {
-        this.sectionKey = key;
-    }
-
-    /**
-     * Tests this entity for equality with an arbitrary object.
-     *
-     * @param obj  the object ({@code null} permitted).
-     *
-     * @return A boolean.
-     */
-    @Override
-    public boolean equals(Object obj) {
-        if (obj == this) {
-            return true;
-        }
-        if (!(obj instanceof PieSectionEntity)) {
-            return false;
-        }
-        PieSectionEntity that = (PieSectionEntity) obj;
-
-        // fix the "equals not symmetric" problem
-        if (that.canEqual(this) == false) {
-            return false;
-        }
-        if (!Objects.equals(this.dataset, that.dataset)) {
-            return false;
-        }
-        if (this.pieIndex != that.pieIndex) {
-            return false;
-        }
-        if (this.sectionIndex != that.sectionIndex) {
-            return false;
-        }
-        if (!Objects.equals(this.sectionKey, that.sectionKey)) {
-            return false;
-        }
-        return super.equals(obj);
-    }
-
-    @Override
-    public boolean canEqual(Object other) {
-        return (other instanceof PieSectionEntity);
-    }
-
-    /**
-     * Ensures symmetry between super/subclass implementations of equals. For
-     * more detail, see http://jqno.nl/equalsverifier/manual/inheritance.
-     *
-     * @param other Object
-     * 
-     * @return true ONLY if the parameter is THIS class type
-     */
-    @Override
-    public boolean canEqual(Object other) {
-        // Solves Problem: equals not symmetric
-        return (other instanceof PieSectionEntity);
-    }
-
-    @Override
-    public int hashCode() {
-<<<<<<< HEAD
-        int hash = super.hashCode(); // equals calls superclass function, so hashCode must also
-        hash = 13 * hash + Objects.hashCode(this.dataset);
-        hash = 13 * hash + this.pieIndex;
-        hash = 13 * hash + this.sectionIndex;
-        hash = 13 * hash + Objects.hashCode(this.sectionKey);
-        return hash;
-=======
-        int result = super.hashCode();
-        result = HashUtils.hashCode(result, this.dataset);
-        result = HashUtils.hashCode(result, this.pieIndex);
-        result = HashUtils.hashCode(result, this.sectionIndex);
-        result = HashUtils.hashCode(result, this.sectionKey);
-        return result;
->>>>>>> a4d21927
-    }
-
-    /**
-     * Returns a string representing the entity.
-     *
-     * @return A string representing the entity.
-     */
-    @Override
-    public String toString() {
-        return "PieSection: " + this.pieIndex + ", " + this.sectionIndex + "("
-                              + this.sectionKey.toString() + ")";
-    }
-
-}
+/* ===========================================================
+ * JFreeChart : a free chart library for the Java(tm) platform
+ * ===========================================================
+ *
+ * (C) Copyright 2000-2021, by David Gilbert and Contributors.
+ *
+ * Project Info:  http://www.jfree.org/jfreechart/index.html
+ *
+ * This library is free software; you can redistribute it and/or modify it
+ * under the terms of the GNU Lesser General Public License as published by
+ * the Free Software Foundation; either version 2.1 of the License, or
+ * (at your option) any later version.
+ *
+ * This library is distributed in the hope that it will be useful, but
+ * WITHOUT ANY WARRANTY; without even the implied warranty of MERCHANTABILITY
+ * or FITNESS FOR A PARTICULAR PURPOSE. See the GNU Lesser General Public
+ * License for more details.
+ *
+ * You should have received a copy of the GNU Lesser General Public
+ * License along with this library; if not, write to the Free Software
+ * Foundation, Inc., 51 Franklin Street, Fifth Floor, Boston, MA  02110-1301,
+ * USA.
+ *
+ * [Oracle and Java are registered trademarks of Oracle and/or its affiliates. 
+ * Other names may be trademarks of their respective owners.]
+ *
+ * ---------------------
+ * PieSectionEntity.java
+ * ---------------------
+ * (C) Copyright 2002-2021, by David Gilbert.
+ *
+ * Original Author:  David Gilbert;
+ * Contributor(s):   Richard Atkinson;
+ *                   Christian W. Zuckschwerdt;
+ *                   Tracy Hiltbrand (equals/hashCode comply with EqualsVerifier);
+ *
+ */
+
+package org.jfree.chart.entity;
+
+import java.awt.Shape;
+import java.io.Serializable;
+import java.util.Objects;
+
+import org.jfree.chart.HashUtils;
+import org.jfree.data.general.PieDataset;
+
+/**
+ * A chart entity that represents one section within a pie plot.
+ */
+public class PieSectionEntity extends ChartEntity
+                              implements Serializable {
+
+    /** For serialization. */
+    private static final long serialVersionUID = 9199892576531984162L;
+
+    /** The dataset. */
+    private PieDataset dataset;
+
+    /** The pie index. */
+    private int pieIndex;
+
+    /** The section index. */
+    private int sectionIndex;
+
+    /** The section key. */
+    private Comparable sectionKey;
+
+    /**
+     * Creates a new pie section entity.
+     *
+     * @param area  the area.
+     * @param dataset  the pie dataset.
+     * @param pieIndex  the pie index (zero-based).
+     * @param sectionIndex  the section index (zero-based).
+     * @param sectionKey  the section key.
+     * @param toolTipText  the tool tip text.
+     * @param urlText  the URL text for HTML image maps.
+     */
+    public PieSectionEntity(Shape area,
+                            PieDataset dataset,
+                            int pieIndex, int sectionIndex,
+                            Comparable sectionKey,
+                            String toolTipText, String urlText) {
+
+        super(area, toolTipText, urlText);
+        this.dataset = dataset;
+        this.pieIndex = pieIndex;
+        this.sectionIndex = sectionIndex;
+        this.sectionKey = sectionKey;
+
+    }
+
+    /**
+     * Returns the dataset this entity refers to.
+     *
+     * @return The dataset.
+     *
+     * @see #setDataset(PieDataset)
+     */
+    public PieDataset getDataset() {
+        return this.dataset;
+    }
+
+    /**
+     * Sets the dataset this entity refers to.
+     *
+     * @param dataset  the dataset.
+     *
+     * @see #getDataset()
+     */
+    public void setDataset(PieDataset dataset) {
+        this.dataset = dataset;
+    }
+
+    /**
+     * Returns the pie index.  For a regular pie chart, the section index is 0.
+     * For a pie chart containing multiple pie plots, the pie index is the row
+     * or column index from which the pie data is extracted.
+     *
+     * @return The pie index.
+     *
+     * @see #setPieIndex(int)
+     */
+    public int getPieIndex() {
+        return this.pieIndex;
+    }
+
+    /**
+     * Sets the pie index.
+     *
+     * @param index  the new index value.
+     *
+     * @see #getPieIndex()
+     */
+    public void setPieIndex(int index) {
+        this.pieIndex = index;
+    }
+
+    /**
+     * Returns the section index.
+     *
+     * @return The section index.
+     *
+     * @see #setSectionIndex(int)
+     */
+    public int getSectionIndex() {
+        return this.sectionIndex;
+    }
+
+    /**
+     * Sets the section index.
+     *
+     * @param index  the section index.
+     *
+     * @see #getSectionIndex()
+     */
+    public void setSectionIndex(int index) {
+        this.sectionIndex = index;
+    }
+
+    /**
+     * Returns the section key.
+     *
+     * @return The section key.
+     *
+     * @see #setSectionKey(Comparable)
+     */
+    public Comparable getSectionKey() {
+        return this.sectionKey;
+    }
+
+    /**
+     * Sets the section key.
+     *
+     * @param key  the section key.
+     *
+     * @see #getSectionKey()
+     */
+    public void setSectionKey(Comparable key) {
+        this.sectionKey = key;
+    }
+
+    /**
+     * Tests this entity for equality with an arbitrary object.
+     *
+     * @param obj  the object ({@code null} permitted).
+     *
+     * @return A boolean.
+     */
+    @Override
+    public boolean equals(Object obj) {
+        if (obj == this) {
+            return true;
+        }
+        if (!(obj instanceof PieSectionEntity)) {
+            return false;
+        }
+        PieSectionEntity that = (PieSectionEntity) obj;
+
+        // fix the "equals not symmetric" problem
+        if (that.canEqual(this) == false) {
+            return false;
+        }
+        if (!Objects.equals(this.dataset, that.dataset)) {
+            return false;
+        }
+        if (this.pieIndex != that.pieIndex) {
+            return false;
+        }
+        if (this.sectionIndex != that.sectionIndex) {
+            return false;
+        }
+        if (!Objects.equals(this.sectionKey, that.sectionKey)) {
+            return false;
+        }
+        return super.equals(obj);
+    }
+
+    /**
+     * Ensures symmetry between super/subclass implementations of equals. For
+     * more detail, see http://jqno.nl/equalsverifier/manual/inheritance.
+     *
+     * @param other Object
+     * 
+     * @return true ONLY if the parameter is THIS class type
+     */
+    @Override
+    public boolean canEqual(Object other) {
+        // Solves Problem: equals not symmetric
+        return (other instanceof PieSectionEntity);
+    }
+
+    @Override
+    public int hashCode() {
+        int result = super.hashCode();
+        result = HashUtils.hashCode(result, this.dataset);
+        result = HashUtils.hashCode(result, this.pieIndex);
+        result = HashUtils.hashCode(result, this.sectionIndex);
+        result = HashUtils.hashCode(result, this.sectionKey);
+        return result;
+    }
+
+    /**
+     * Returns a string representing the entity.
+     *
+     * @return A string representing the entity.
+     */
+    @Override
+    public String toString() {
+        return "PieSection: " + this.pieIndex + ", " + this.sectionIndex + "("
+                              + this.sectionKey.toString() + ")";
+    }
+
+}