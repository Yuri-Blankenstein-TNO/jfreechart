--- conflicted
+++ resolved
@@ -458,7 +458,6 @@
      * click). This is a point on the screen, not the chart (which may have been
      * scaled up or down to fit the panel).
      */
-<<<<<<< HEAD
     private transient Point2D moveChartEntityFrom;
     
     /**
@@ -470,9 +469,6 @@
     
     /** The paint to use to illustrate where the chart entity will be moved to */
     private transient Paint moveChartEntityFillPaint;
-=======
-    private int panMask = InputEvent.CTRL_DOWN_MASK;
->>>>>>> fa6c619b
 
     /**
      * A list of overlays for the panel.
@@ -657,21 +653,13 @@
         this.zoomOutlinePaint = Color.BLUE;
         this.zoomFillPaint = new Color(0, 0, 255, 63);
 
-<<<<<<< HEAD
         this.moveChartEntityFillPaint = new Color(0, 0, 0, 63);
 
-=======
-        this.panMask = InputEvent.CTRL_DOWN_MASK;
->>>>>>> fa6c619b
         // for MacOSX we can't use the CTRL key for mouse drags, see:
         // http://developer.apple.com/qa/qa2004/qa1362.html
         String osName = System.getProperty("os.name").toLowerCase();
         if (osName.startsWith("mac os x")) {
-<<<<<<< HEAD
             this.panPredicate = InputEvent::isAltDown;
-=======
-            this.panMask = InputEvent.ALT_DOWN_MASK;
->>>>>>> fa6c619b
         }
 
         this.overlays = new ArrayList<>();
@@ -1758,12 +1746,7 @@
             return;
         }
         Plot plot = this.chart.getPlot();
-<<<<<<< HEAD
         if (this.panPredicate.test(e)) {
-=======
-        int mods = e.getModifiersEx();
-        if ((mods & this.panMask) == this.panMask) {
->>>>>>> fa6c619b
             // can we pan this plot?
             if (plot instanceof Pannable) {
                 Pannable pannable = (Pannable) plot;
@@ -3480,4 +3463,4 @@
 
     }
 
-}
+}