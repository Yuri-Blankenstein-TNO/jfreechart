--- conflicted
+++ resolved
@@ -51,10 +51,7 @@
 package org.jfree.chart;
 
 import java.awt.AWTEvent;
-<<<<<<< HEAD
 import java.awt.AWTException;
-=======
->>>>>>> 57d6be77
 import java.awt.AlphaComposite;
 import java.awt.Color;
 import java.awt.Composite;
@@ -63,10 +60,7 @@
 import java.awt.Graphics;
 import java.awt.Graphics2D;
 import java.awt.GraphicsConfiguration;
-<<<<<<< HEAD
 import java.awt.HeadlessException;
-=======
->>>>>>> 57d6be77
 import java.awt.Insets;
 import java.awt.Paint;
 import java.awt.Point;
@@ -102,10 +96,7 @@
 import java.util.ArrayList;
 import java.util.EventListener;
 import java.util.List;
-<<<<<<< HEAD
 import java.util.Objects;
-=======
->>>>>>> 57d6be77
 import java.util.ResourceBundle;
 import java.util.function.Predicate;
 
@@ -124,10 +115,7 @@
 import org.jfree.chart.editor.ChartEditorManager;
 import org.jfree.chart.entity.ChartEntity;
 import org.jfree.chart.entity.EntityCollection;
-<<<<<<< HEAD
 import org.jfree.chart.entity.MovableChartEntity;
-=======
->>>>>>> 57d6be77
 import org.jfree.chart.event.ChartChangeEvent;
 import org.jfree.chart.event.ChartChangeListener;
 import org.jfree.chart.event.ChartProgressEvent;
@@ -240,7 +228,6 @@
     /** Chart property to notify {@link java.beans.PropertyChangeListener}*/
     public static final String PROPERTY_CHART = "Chart";
 
-<<<<<<< HEAD
     /** Illustrates that move is not allowed */
     private static final Cursor INVALID_MOVE_CURSOR;
 
@@ -254,8 +241,6 @@
         INVALID_MOVE_CURSOR = invalidMoveCursor;
     }
 
-=======
->>>>>>> 57d6be77
     /** The chart that is displayed in the panel. */
     private JFreeChart chart;
 
@@ -460,8 +445,6 @@
      * The mask/predicate for mouse events to trigger range zoom.
      */
     protected Predicate<MouseEvent> zoomRangePredicate = e -> false;
-
-<<<<<<< HEAD
     /** The movable chart entity (selected by the user by dragging the mouse). */
     private transient MovableChartEntity movableChartEntity;
 
@@ -486,8 +469,6 @@
     /** The paint to use to illustrate where the chart entity will be moved to */
     private transient Paint moveChartEntityFillPaint;
 
-=======
->>>>>>> 57d6be77
     /**
      * A list of overlays for the panel.
      */
@@ -671,11 +652,8 @@
         this.zoomOutlinePaint = Color.BLUE;
         this.zoomFillPaint = new Color(0, 0, 255, 63);
 
-<<<<<<< HEAD
         this.moveChartEntityFillPaint = new Color(0, 0, 0, 63);
 
-=======
->>>>>>> 57d6be77
         // for MacOSX we can't use the CTRL key for mouse drags, see:
         // http://developer.apple.com/qa/qa2004/qa1362.html
         String osName = System.getProperty("os.name").toLowerCase();
@@ -1156,7 +1134,6 @@
     }
 
     /**
-<<<<<<< HEAD
      * Sets the predicate that will start the movement of a chart entity. 
      * The predicate can evaluate the provided mouse event.
      *  
@@ -1191,8 +1168,6 @@
     
     
     /**
-=======
->>>>>>> 57d6be77
      * Returns the flag that controls whether zoom operations are
      * centered around the current anchor point.
      *
@@ -1558,10 +1533,7 @@
         // we use XOR so we can XOR the rectangle away again without redrawing
         // the chart
         drawZoomRectangle(g2, !this.useBuffer);
-<<<<<<< HEAD
         drawMovableChartEntity(g2, !this.useBuffer);
-=======
->>>>>>> 57d6be77
 
         g2.dispose();
 
@@ -1813,7 +1785,6 @@
                 // the actual panning occurs later in the mouseDragged() 
                 // method
             }
-<<<<<<< HEAD
             return;
         }
         
@@ -1839,10 +1810,6 @@
         }
         
         if (this.zoomRectangle == null) {
-=======
-        }
-        else if (this.zoomRectangle == null) {
->>>>>>> 57d6be77
             Rectangle2D screenDataArea = getScreenDataArea(e.getX(), e.getY());
             if (screenDataArea != null) {
                 this.zoomPoint = getPointInRectangle(e.getX(), e.getY(),
@@ -1918,7 +1885,6 @@
             return;
         }
 
-<<<<<<< HEAD
         if (this.movableChartEntity != null) {
             Graphics2D g2 = (Graphics2D) getGraphics();
             // Erase the previous movable chart entity (if any). We only need to
@@ -1951,8 +1917,6 @@
             return;
         }
 
-=======
->>>>>>> 57d6be77
         // if no initial zoom point was set, ignore dragging...
         if (this.zoomPoint == null) {
             return;
@@ -2044,7 +2008,6 @@
             e.consume();
         }
 
-<<<<<<< HEAD
         else if (this.movableChartEntity != null) {
             Insets insets = getInsets();
             int x = (int) ((e.getX() - insets.left) / this.scaleX);
@@ -2064,8 +2027,6 @@
             setCursor(Cursor.getDefaultCursor());
         }
 
-=======
->>>>>>> 57d6be77
         else if (this.zoomRectangle != null) {
             boolean hZoom, vZoom;
             if (this.orientation == PlotOrientation.HORIZONTAL) {
@@ -2184,11 +2145,7 @@
         if (this.chart == null) {
             return;
         }
-<<<<<<< HEAD
         this.chart.handleClick(x, y, this.info);
-=======
-        this.chart.setNotify(true);
->>>>>>> 57d6be77
 
         // new entity code...
         Object[] listeners = this.chartMouseListeners.getListeners(
@@ -2719,7 +2676,6 @@
     }
 
     /**
-<<<<<<< HEAD
      * Draws a rectangle (if present) to show where the movable chart entity
      * will move to.
      * 
@@ -2749,8 +2705,6 @@
     }
 
     /**
-=======
->>>>>>> 57d6be77
      * The predicate for mouse events to trigger domain zoom.
      * 
      * @param predicate th predicate
