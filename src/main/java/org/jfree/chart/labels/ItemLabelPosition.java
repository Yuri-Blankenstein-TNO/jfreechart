--- conflicted
+++ resolved
@@ -1,243 +1,239 @@
-/* ===========================================================
- * JFreeChart : a free chart library for the Java(tm) platform
- * ===========================================================
- *
- * (C) Copyright 2000-2021, by David Gilbert and Contributors.
- *
- * Project Info:  http://www.jfree.org/jfreechart/index.html
- *
- * This library is free software; you can redistribute it and/or modify it
- * under the terms of the GNU Lesser General Public License as published by
- * the Free Software Foundation; either version 2.1 of the License, or
- * (at your option) any later version.
- *
- * This library is distributed in the hope that it will be useful, but
- * WITHOUT ANY WARRANTY; without even the implied warranty of MERCHANTABILITY
- * or FITNESS FOR A PARTICULAR PURPOSE. See the GNU Lesser General Public
- * License for more details.
- *
- * You should have received a copy of the GNU Lesser General Public
- * License along with this library; if not, write to the Free Software
- * Foundation, Inc., 51 Franklin Street, Fifth Floor, Boston, MA  02110-1301,
- * USA.
- *
- * [Oracle and Java are registered trademarks of Oracle and/or its affiliates. 
- * Other names may be trademarks of their respective owners.]
- *
- * ----------------------
- * ItemLabelPosition.java
- * ----------------------
- * (C) Copyright 2003-2021, by David Gilbert and Contributors.
- *
-<<<<<<< HEAD
- * Original Author:  David Gilbert (for Object Refinery Limited);
-=======
- * Original Author:  David Gilbert;
->>>>>>> 05ceaf27
- * Contributor(s):   Yuri Blankenstein;
- *
- */
-
-package org.jfree.chart.labels;
-
-import java.io.Serializable;
-import org.jfree.chart.ui.TextAnchor;
-import org.jfree.chart.util.Args;
-
-/**
- * The attributes that control the position of the label for each data item on
- * a chart.  Instances of this class are immutable.
- */
-public class ItemLabelPosition implements Serializable {
-
-    /** For serialization. */
-    private static final long serialVersionUID = 5845390630157034499L;
-
-    /** The item label anchor point. */
-    private ItemLabelAnchor itemLabelAnchor;
-
-    /** The text anchor. */
-    private TextAnchor textAnchor;
-
-    /** The rotation anchor. */
-    private TextAnchor rotationAnchor;
-
-    /** The rotation angle. */
-    private double angle;
-    
-    /** The item label clip type. */
-    private ItemLabelClip itemLabelClip;
-
-    /**
-     * Creates a new position record with default settings.
-     */
-    public ItemLabelPosition() {
-        this(ItemLabelAnchor.OUTSIDE12, TextAnchor.BOTTOM_CENTER,
-                TextAnchor.CENTER, 0.0);
-    }
-
-    /**
-     * Creates a new position record (with zero rotation).
-     *
-     * @param itemLabelAnchor  the item label anchor ({@code null} not
-     *                         permitted).
-     * @param textAnchor  the text anchor ({@code null} not permitted).
-     */
-    public ItemLabelPosition(ItemLabelAnchor itemLabelAnchor,
-                             TextAnchor textAnchor) {
-        this(itemLabelAnchor, textAnchor, TextAnchor.CENTER, 0.0);
-    }
-
-    /**
-     * Creates a new position record. The item label anchor is a point relative
-     * to the data item (dot, bar or other visual item) on a chart. The item
-     * label is aligned by aligning the text anchor with the item label anchor.
-     *
-     * @param itemLabelAnchor the item label anchor ({@code null} not
-     *                        permitted).
-     * @param textAnchor      the text anchor ({@code null} not permitted).
-     * @param itemLabelClip   The clip type for the label ({@code null} not
-     *                        permitted. Only used when
-     *                        {@link ItemLabelAnchor#isInternal()} returns
-     *                        {@code true}, if {@code false} {@code labelClip}
-     *                        is always considered to be
-     *                        {@link ItemLabelClip#NONE})
-     */
-    public ItemLabelPosition(ItemLabelAnchor itemLabelAnchor,
-            TextAnchor textAnchor, ItemLabelClip itemLabelClip) {
-        this(itemLabelAnchor, textAnchor, TextAnchor.CENTER, 0.0,
-                itemLabelClip);
-    }
-    
-    /**
-     * Creates a new position record.  The item label anchor is a point
-     * relative to the data item (dot, bar or other visual item) on a chart.
-     * The item label is aligned by aligning the text anchor with the
-     * item label anchor.
-     *
-     * @param itemLabelAnchor  the item label anchor ({@code null} not
-     *                         permitted).
-     * @param textAnchor  the text anchor ({@code null} not permitted).
-     * @param rotationAnchor  the rotation anchor ({@code null} not
-     *                        permitted).
-     * @param angle  the rotation angle (in radians).
-     */
-    public ItemLabelPosition(ItemLabelAnchor itemLabelAnchor,
-            TextAnchor textAnchor, TextAnchor rotationAnchor, double angle) {
-        this(itemLabelAnchor, textAnchor, rotationAnchor, angle,
-                ItemLabelClip.FIT);
-
-    }
-
-    /**
-     * Creates a new position record. The item label anchor is a point relative
-     * to the data item (dot, bar or other visual item) on a chart. The item
-     * label is aligned by aligning the text anchor with the item label anchor.
-     *
-     * @param itemLabelAnchor the item label anchor ({@code null} not
-     *                        permitted).
-     * @param textAnchor      the text anchor ({@code null} not permitted).
-     * @param rotationAnchor  the rotation anchor ({@code null} not permitted).
-     * @param angle           the rotation angle (in radians).
-     * @param itemLabelClip   The clip type for the label ({@code null} not
-     *                        permitted. Only used when
-     *                        {@link ItemLabelAnchor#isInternal()} returns
-     *                        {@code true}, if {@code false} {@code labelClip}
-     *                        is always considered to be
-     *                        {@link ItemLabelClip#NONE})
-     */
-    public ItemLabelPosition(ItemLabelAnchor itemLabelAnchor,
-            TextAnchor textAnchor, TextAnchor rotationAnchor, double angle,
-            ItemLabelClip itemLabelClip) {
-
-        Args.nullNotPermitted(itemLabelAnchor, "itemLabelAnchor");
-        Args.nullNotPermitted(textAnchor, "textAnchor");
-        Args.nullNotPermitted(rotationAnchor, "rotationAnchor");
-        Args.nullNotPermitted(itemLabelClip, "labelClip");
-        this.itemLabelAnchor = itemLabelAnchor;
-        this.textAnchor = textAnchor;
-        this.rotationAnchor = rotationAnchor;
-        this.angle = angle;
-        this.itemLabelClip = itemLabelClip;
-    }
-
-    /**
-     * Returns the item label anchor.
-     *
-     * @return The item label anchor (never {@code null}).
-     */
-    public ItemLabelAnchor getItemLabelAnchor() {
-        return this.itemLabelAnchor;
-    }
-
-    /**
-     * Returns the text anchor.
-     *
-     * @return The text anchor (never {@code null}).
-     */
-    public TextAnchor getTextAnchor() {
-        return this.textAnchor;
-    }
-
-    /**
-     * Returns the rotation anchor point.
-     *
-     * @return The rotation anchor point (never {@code null}).
-     */
-    public TextAnchor getRotationAnchor() {
-        return this.rotationAnchor;
-    }
-
-    /**
-     * Returns the angle of rotation for the label.
-     *
-     * @return The angle (in radians).
-     */
-    public double getAngle() {
-        return this.angle;
-    }
-    
-    /**
-     * Returns the clip type for the label.
-     * 
-     * @return The clip type for the label.
-     */
-    public ItemLabelClip getItemLabelClip() {
-		return this.itemLabelClip;
-	}
-
-    /**
-     * Tests this object for equality with an arbitrary object.
-     *
-     * @param obj  the object ({@code null} permitted).
-     *
-     * @return A boolean.
-     */
-    @Override
-    public boolean equals(Object obj) {
-        if (obj == this) {
-            return true;
-        }
-        if (!(obj instanceof ItemLabelPosition)) {
-            return false;
-        }
-        ItemLabelPosition that = (ItemLabelPosition) obj;
-        if (!this.itemLabelAnchor.equals(that.itemLabelAnchor)) {
-            return false;
-        }
-        if (!this.textAnchor.equals(that.textAnchor)) {
-            return false;
-        }
-        if (!this.rotationAnchor.equals(that.rotationAnchor)) {
-            return false;
-        }
-        if (this.angle != that.angle) {
-            return false;
-        }
-        if (!this.itemLabelClip.equals(that.itemLabelClip)) {
-            return false;
-        }
-        return true;
-    }
-
-}
+/* ===========================================================
+ * JFreeChart : a free chart library for the Java(tm) platform
+ * ===========================================================
+ *
+ * (C) Copyright 2000-2021, by David Gilbert and Contributors.
+ *
+ * Project Info:  http://www.jfree.org/jfreechart/index.html
+ *
+ * This library is free software; you can redistribute it and/or modify it
+ * under the terms of the GNU Lesser General Public License as published by
+ * the Free Software Foundation; either version 2.1 of the License, or
+ * (at your option) any later version.
+ *
+ * This library is distributed in the hope that it will be useful, but
+ * WITHOUT ANY WARRANTY; without even the implied warranty of MERCHANTABILITY
+ * or FITNESS FOR A PARTICULAR PURPOSE. See the GNU Lesser General Public
+ * License for more details.
+ *
+ * You should have received a copy of the GNU Lesser General Public
+ * License along with this library; if not, write to the Free Software
+ * Foundation, Inc., 51 Franklin Street, Fifth Floor, Boston, MA  02110-1301,
+ * USA.
+ *
+ * [Oracle and Java are registered trademarks of Oracle and/or its affiliates. 
+ * Other names may be trademarks of their respective owners.]
+ *
+ * ----------------------
+ * ItemLabelPosition.java
+ * ----------------------
+ * (C) Copyright 2003-2021, by David Gilbert and Contributors.
+ *
+ * Original Author:  David Gilbert;
+ * Contributor(s):   Yuri Blankenstein;
+ *
+ */
+
+package org.jfree.chart.labels;
+
+import java.io.Serializable;
+import org.jfree.chart.ui.TextAnchor;
+import org.jfree.chart.util.Args;
+
+/**
+ * The attributes that control the position of the label for each data item on
+ * a chart.  Instances of this class are immutable.
+ */
+public class ItemLabelPosition implements Serializable {
+
+    /** For serialization. */
+    private static final long serialVersionUID = 5845390630157034499L;
+
+    /** The item label anchor point. */
+    private ItemLabelAnchor itemLabelAnchor;
+
+    /** The text anchor. */
+    private TextAnchor textAnchor;
+
+    /** The rotation anchor. */
+    private TextAnchor rotationAnchor;
+
+    /** The rotation angle. */
+    private double angle;
+    
+    /** The item label clip type. */
+    private ItemLabelClip itemLabelClip;
+
+    /**
+     * Creates a new position record with default settings.
+     */
+    public ItemLabelPosition() {
+        this(ItemLabelAnchor.OUTSIDE12, TextAnchor.BOTTOM_CENTER,
+                TextAnchor.CENTER, 0.0);
+    }
+
+    /**
+     * Creates a new position record (with zero rotation).
+     *
+     * @param itemLabelAnchor  the item label anchor ({@code null} not
+     *                         permitted).
+     * @param textAnchor  the text anchor ({@code null} not permitted).
+     */
+    public ItemLabelPosition(ItemLabelAnchor itemLabelAnchor,
+                             TextAnchor textAnchor) {
+        this(itemLabelAnchor, textAnchor, TextAnchor.CENTER, 0.0);
+    }
+
+    /**
+     * Creates a new position record. The item label anchor is a point relative
+     * to the data item (dot, bar or other visual item) on a chart. The item
+     * label is aligned by aligning the text anchor with the item label anchor.
+     *
+     * @param itemLabelAnchor the item label anchor ({@code null} not
+     *                        permitted).
+     * @param textAnchor      the text anchor ({@code null} not permitted).
+     * @param itemLabelClip   The clip type for the label ({@code null} not
+     *                        permitted. Only used when
+     *                        {@link ItemLabelAnchor#isInternal()} returns
+     *                        {@code true}, if {@code false} {@code labelClip}
+     *                        is always considered to be
+     *                        {@link ItemLabelClip#NONE})
+     */
+    public ItemLabelPosition(ItemLabelAnchor itemLabelAnchor,
+            TextAnchor textAnchor, ItemLabelClip itemLabelClip) {
+        this(itemLabelAnchor, textAnchor, TextAnchor.CENTER, 0.0,
+                itemLabelClip);
+    }
+    
+    /**
+     * Creates a new position record.  The item label anchor is a point
+     * relative to the data item (dot, bar or other visual item) on a chart.
+     * The item label is aligned by aligning the text anchor with the
+     * item label anchor.
+     *
+     * @param itemLabelAnchor  the item label anchor ({@code null} not
+     *                         permitted).
+     * @param textAnchor  the text anchor ({@code null} not permitted).
+     * @param rotationAnchor  the rotation anchor ({@code null} not
+     *                        permitted).
+     * @param angle  the rotation angle (in radians).
+     */
+    public ItemLabelPosition(ItemLabelAnchor itemLabelAnchor,
+            TextAnchor textAnchor, TextAnchor rotationAnchor, double angle) {
+        this(itemLabelAnchor, textAnchor, rotationAnchor, angle,
+                ItemLabelClip.FIT);
+
+    }
+
+    /**
+     * Creates a new position record. The item label anchor is a point relative
+     * to the data item (dot, bar or other visual item) on a chart. The item
+     * label is aligned by aligning the text anchor with the item label anchor.
+     *
+     * @param itemLabelAnchor the item label anchor ({@code null} not
+     *                        permitted).
+     * @param textAnchor      the text anchor ({@code null} not permitted).
+     * @param rotationAnchor  the rotation anchor ({@code null} not permitted).
+     * @param angle           the rotation angle (in radians).
+     * @param itemLabelClip   The clip type for the label ({@code null} not
+     *                        permitted. Only used when
+     *                        {@link ItemLabelAnchor#isInternal()} returns
+     *                        {@code true}, if {@code false} {@code labelClip}
+     *                        is always considered to be
+     *                        {@link ItemLabelClip#NONE})
+     */
+    public ItemLabelPosition(ItemLabelAnchor itemLabelAnchor,
+            TextAnchor textAnchor, TextAnchor rotationAnchor, double angle,
+            ItemLabelClip itemLabelClip) {
+
+        Args.nullNotPermitted(itemLabelAnchor, "itemLabelAnchor");
+        Args.nullNotPermitted(textAnchor, "textAnchor");
+        Args.nullNotPermitted(rotationAnchor, "rotationAnchor");
+        Args.nullNotPermitted(itemLabelClip, "labelClip");
+        this.itemLabelAnchor = itemLabelAnchor;
+        this.textAnchor = textAnchor;
+        this.rotationAnchor = rotationAnchor;
+        this.angle = angle;
+        this.itemLabelClip = itemLabelClip;
+    }
+
+    /**
+     * Returns the item label anchor.
+     *
+     * @return The item label anchor (never {@code null}).
+     */
+    public ItemLabelAnchor getItemLabelAnchor() {
+        return this.itemLabelAnchor;
+    }
+
+    /**
+     * Returns the text anchor.
+     *
+     * @return The text anchor (never {@code null}).
+     */
+    public TextAnchor getTextAnchor() {
+        return this.textAnchor;
+    }
+
+    /**
+     * Returns the rotation anchor point.
+     *
+     * @return The rotation anchor point (never {@code null}).
+     */
+    public TextAnchor getRotationAnchor() {
+        return this.rotationAnchor;
+    }
+
+    /**
+     * Returns the angle of rotation for the label.
+     *
+     * @return The angle (in radians).
+     */
+    public double getAngle() {
+        return this.angle;
+    }
+    
+    /**
+     * Returns the clip type for the label.
+     * 
+     * @return The clip type for the label.
+     */
+    public ItemLabelClip getItemLabelClip() {
+		return this.itemLabelClip;
+	}
+
+    /**
+     * Tests this object for equality with an arbitrary object.
+     *
+     * @param obj  the object ({@code null} permitted).
+     *
+     * @return A boolean.
+     */
+    @Override
+    public boolean equals(Object obj) {
+        if (obj == this) {
+            return true;
+        }
+        if (!(obj instanceof ItemLabelPosition)) {
+            return false;
+        }
+        ItemLabelPosition that = (ItemLabelPosition) obj;
+        if (!this.itemLabelAnchor.equals(that.itemLabelAnchor)) {
+            return false;
+        }
+        if (!this.textAnchor.equals(that.textAnchor)) {
+            return false;
+        }
+        if (!this.rotationAnchor.equals(that.rotationAnchor)) {
+            return false;
+        }
+        if (this.angle != that.angle) {
+            return false;
+        }
+        if (!this.itemLabelClip.equals(that.itemLabelClip)) {
+            return false;
+        }
+        return true;
+    }
+
+}