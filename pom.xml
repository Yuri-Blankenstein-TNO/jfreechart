--- conflicted
+++ resolved
@@ -10,11 +10,7 @@
 
     <artifactId>jfreechart</artifactId>
     <groupId>org.jfree</groupId>
-<<<<<<< HEAD
     <version>1.6.0-RC5</version>
-=======
-    <version>1.5.7-SNAPSHOT</version>
->>>>>>> fa6c619b
     <packaging>jar</packaging>
 
     <organization>
