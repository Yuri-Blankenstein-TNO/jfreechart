<?xml version="1.0" encoding="UTF-8"?>
<project xmlns="http://maven.apache.org/POM/4.0.0"
         xmlns:xsi="http://www.w3.org/2001/XMLSchema-instance"
         xsi:schemaLocation="http://maven.apache.org/POM/4.0.0
                             http://maven.apache.org/maven-v4_0_0.xsd">

    <modelVersion>4.0.0</modelVersion>

    <name>JFreeChart</name>

    <artifactId>jfreechart</artifactId>
    <groupId>org.jfree</groupId>
<<<<<<< HEAD
    <version>1.5.6-SNAPSHOT</version>
=======
    <version>1.5.7-SNAPSHOT</version>
>>>>>>> 9a268b79
    <packaging>jar</packaging>

    <organization>
        <name>JFree.org</name>
        <url>https://www.jfree.org/</url>
    </organization>
    <inceptionYear>2001</inceptionYear>

    <description>
        JFreeChart is a class library, written in Java, for generating charts. 
        Utilising the Java2D API, it supports a wide range of chart types including
        bar charts, pie charts, line charts, XY-plots, time series plots, Sankey charts
        and more.
    </description>

    <url>https://www.jfree.org/jfreechart/</url>
    <issueManagement>
        <url>https://github.com/jfree/jfreechart/issues</url>
        <system>GitHub Issues</system>
    </issueManagement>
    <scm>
        <connection>scm:git:git:https://github.com/jfree/jfreechart.git</connection>
        <url>https://github.com/jfree/jfreechart</url>
    </scm>

    <developers>
      <developer>
        <name>David Gilbert</name>
        <email>dave@jfree.org</email>
      </developer>
    </developers>

    <licenses>
        <license>
            <name>GNU Lesser General Public Licence</name>
            <url>http://www.gnu.org/licenses/lgpl.txt</url>
            <distribution>repo</distribution>
        </license>
    </licenses>

    <dependencies>
        <dependency>
            <groupId>javax.servlet</groupId>
            <artifactId>servlet-api</artifactId>
            <version>2.5</version>
            <scope>provided</scope>
        </dependency>
        <dependency>
            <groupId>org.junit.jupiter</groupId>
            <artifactId>junit-jupiter-api</artifactId>
            <version>5.12.2</version>
            <scope>test</scope>
        </dependency>
        <dependency>
            <groupId>org.junit.jupiter</groupId>
            <artifactId>junit-jupiter-engine</artifactId>
            <version>5.12.2</version>
            <scope>test</scope>
        </dependency>
		<dependency>
		    <groupId>nl.jqno.equalsverifier</groupId>
		    <artifactId>equalsverifier</artifactId>
		    <version>4.0</version>
		    <scope>test</scope>
		</dependency>
    </dependencies>

    <distributionManagement>
        <repository>
            <id>central</id>
            <url>https://central.sonatype.com</url>
        </repository>
        <snapshotRepository>
            <id>central</id>
            <url>https://central.sonatype.com/repository/maven-snapshots/</url>
        </snapshotRepository>
    </distributionManagement>    
    
    <build>
        <testSourceDirectory>src/test/java</testSourceDirectory>
        <plugins>
            <plugin>
                <groupId>org.apache.maven.plugins</groupId>
                <artifactId>maven-clean-plugin</artifactId>
                <version>3.4.1</version>
            </plugin>

            <plugin>
                <groupId>org.apache.maven.plugins</groupId>
                <artifactId>maven-resources-plugin</artifactId>
                <version>3.3.1</version>
                <configuration>
                    <encoding>${project.build.sourceEncoding}</encoding>
                </configuration>
            </plugin>

            <plugin>
                <groupId>org.apache.maven.plugins</groupId>
                <artifactId>maven-compiler-plugin</artifactId>
                <version>3.14.0</version>
                <configuration>
                    <source>1.8</source>
                    <target>1.8</target>
                    <encoding>${project.build.sourceEncoding}</encoding>                
                    <showWarnings>true</showWarnings>
                    <showDeprecation>true</showDeprecation>
                </configuration>
            </plugin>

            <plugin>
                <groupId>org.apache.maven.plugins</groupId>
                <artifactId>maven-jar-plugin</artifactId>
                <version>3.4.2</version>
                <configuration>
                    <archive>
                        <manifestEntries>
                            <Automatic-Module-Name>org.jfree.jfreechart</Automatic-Module-Name>
                        </manifestEntries>
                    </archive>
                </configuration>
            </plugin>

            <plugin>
                <groupId>org.apache.maven.plugins</groupId>
                <artifactId>maven-javadoc-plugin</artifactId>
                <version>3.11.2</version>
                <configuration>
                    <linksource>true</linksource>
                    <source>8</source>
                    <docfilessubdirs>true</docfilessubdirs>
                    <quiet>true</quiet>
                </configuration>
            </plugin>
            
            <plugin>
                <groupId>org.apache.maven.plugins</groupId>
                <artifactId>maven-surefire-plugin</artifactId>
                <version>3.5.3</version>
                <configuration>
                    <includes>
                        <include>**/*Test.java</include>
                    </includes>
                    <excludes>
                        <exclude>**/JFreeChartTestSuite.java</exclude>
                        <exclude>**/*PackageTests.java</exclude>
                    </excludes>
                </configuration>
            </plugin>
            <plugin>
                <artifactId>maven-failsafe-plugin</artifactId>
                <version>3.5.3</version>
            </plugin>

            <plugin>
                <groupId>org.apache.maven.plugins</groupId>
                <artifactId>maven-install-plugin</artifactId>
                <version>3.1.4</version>
            </plugin>

        </plugins>
    </build>

    <reporting>
        <plugins>
            <plugin>
                <groupId>org.apache.maven.plugins</groupId>
                <artifactId>maven-surefire-report-plugin</artifactId>
                <version>3.5.3</version>
            </plugin>
            
            <plugin>
                <groupId>org.apache.maven.plugins</groupId>
                <artifactId>maven-jxr-plugin</artifactId>
                <version>3.6.0</version>
            </plugin>

            <plugin>
                <groupId>org.codehaus.mojo</groupId>
                <artifactId>cobertura-maven-plugin</artifactId>
                <version>2.7</version>
            </plugin>
        </plugins>
    </reporting>

    <properties>
        <project.build.sourceEncoding>UTF-8</project.build.sourceEncoding>
        <project.source.level>1.8</project.source.level>
        <project.target.level>1.8</project.target.level>
    </properties>

    <profiles>
        <profile> 
            <id>release</id>
            <build>
                <plugins>
                    <plugin>
                        <groupId>org.apache.maven.plugins</groupId>
                        <artifactId>maven-gpg-plugin</artifactId>
                        <version>3.2.7</version>
                        <executions>
                            <execution>
                                <id>sign-artifacts</id>
                                <phase>verify</phase>
                                <goals>
                                    <goal>sign</goal>
                                </goals>
                            </execution>
                        </executions>
                    </plugin>

                    <plugin>
                        <groupId>org.sonatype.central</groupId>
                        <artifactId>central-publishing-maven-plugin</artifactId>
                        <version>0.7.0</version>
                        <extensions>true</extensions>
                        <configuration>
                            <publishingServerId>central</publishingServerId>
                        </configuration>
                    </plugin>

                    <plugin>
                        <groupId>org.apache.maven.plugins</groupId>
                        <artifactId>maven-javadoc-plugin</artifactId>
                        <version>3.11.2</version>
                        <configuration>
                            <linksource>true</linksource>
                            <source>8</source>
                            <docfilessubdirs>true</docfilessubdirs>
                        </configuration>
                        <executions>
                            <execution>
                                <id>attach-javadoc</id>
                                <goals>
                                    <goal>jar</goal>
                                </goals>
                            </execution>
                        </executions>
                    </plugin>

                    <plugin>
                        <groupId>org.apache.maven.plugins</groupId>
                        <artifactId>maven-source-plugin</artifactId>
                        <version>3.3.1</version>
                        <executions>
                            <execution>
                                <id>attach-sources</id>
                                <goals>
                                    <goal>jar-no-fork</goal>
                                </goals>
                            </execution>
                        </executions>
                    </plugin>
                </plugins>
            </build>
        </profile>
    </profiles>
</project><|MERGE_RESOLUTION|>--- conflicted
+++ resolved
@@ -10,11 +10,7 @@
 
     <artifactId>jfreechart</artifactId>
     <groupId>org.jfree</groupId>
-<<<<<<< HEAD
-    <version>1.5.6-SNAPSHOT</version>
-=======
     <version>1.5.7-SNAPSHOT</version>
->>>>>>> 9a268b79
     <packaging>jar</packaging>
 
     <organization>
