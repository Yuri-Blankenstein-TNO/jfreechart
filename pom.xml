--- conflicted
+++ resolved
@@ -10,11 +10,7 @@
 
     <artifactId>jfreechart</artifactId>
     <groupId>org.jfree</groupId>
-<<<<<<< HEAD
     <version>1.6.0-RC1</version>
-=======
-    <version>1.5.4</version>
->>>>>>> 54ae0065
     <packaging>jar</packaging>
 
     <organization>
